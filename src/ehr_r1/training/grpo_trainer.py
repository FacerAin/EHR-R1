"""GRPO training implementation using TRL."""

import re
from typing import Any, Dict, List, Optional

import numpy as np
import torch
import wandb
from torch.utils.data import DataLoader
from transformers import AutoModelForCausalLM, AutoTokenizer
from trl import GRPOConfig, GRPOTrainer

from ..models.reward_model import EHRSQLRewardModel
from ..utils.logger import get_logger

logger = get_logger(__name__)


class EHRSQLGRPOTrainer:
    """GRPO trainer for EHRSQL task using TRL."""

    def __init__(
        self,
        model_name: str = "MPX0222forHF/SQL-R1-3B",
        learning_rate: float = 1e-5,
        per_device_train_batch_size: int = 4,
        gradient_accumulation_steps: int = 4,
        grpo_epochs: int = 1,
        max_length: int = 2048,
        max_prompt_length: int = 1024,
        use_wandb: bool = True,
        beta: float = 0.1,
        db_path: str = "data/mimic_iv/mimic_iv.sqlite",
        reward_success: float = 1.0,
        reward_failure: float = -1.0,
        reward_match_bonus: float = 2.0,
        wandb_project: str = "ehr-r1",
        wandb_run_name: Optional[str] = None,
    ):
        self.model_name = model_name
        self.db_path = db_path
        self.use_wandb = use_wandb
        self.wandb_project = wandb_project
        self.wandb_run_name = wandb_run_name

        # Initialize GRPO configuration
        self.config = GRPOConfig(
            model_name=model_name,
            learning_rate=learning_rate,
            per_device_train_batch_size=per_device_train_batch_size,
            gradient_accumulation_steps=gradient_accumulation_steps,
            num_train_epochs=grpo_epochs,
            max_length=max_length,
            max_prompt_length=max_prompt_length,
            log_with="wandb" if use_wandb else None,
            beta=beta,
            save_steps=500,
            eval_steps=500,
            logging_steps=10,
            remove_unused_columns=False,
        )

        self.tokenizer = None
        self.model = None
        self.ref_model = None
        self.grpo_trainer = None
        self.reward_model = None

        # Reward model parameters
        self.reward_success = reward_success
        self.reward_failure = reward_failure
        self.reward_match_bonus = reward_match_bonus

        # Initialize wandb if enabled
        if self.use_wandb:
            self._setup_wandb()

    def setup_models(self):
        """Initialize models and tokenizer."""
        logger.info(f"Loading tokenizer and model: {self.model_name}")

        # Load tokenizer
        self.tokenizer = AutoTokenizer.from_pretrained(
            self.model_name, trust_remote_code=True
        )

        # Add pad token if not present
        if self.tokenizer.pad_token is None:
            self.tokenizer.pad_token = self.tokenizer.eos_token

        # Load main model for training
        self.model = AutoModelForCausalLM.from_pretrained(
            self.model_name,
            torch_dtype=torch.bfloat16,
            trust_remote_code=True,
            device_map="auto",
        )

        # Load reference model (for GRPO)
        self.ref_model = AutoModelForCausalLM.from_pretrained(
            self.model_name,
            torch_dtype=torch.bfloat16,
            trust_remote_code=True,
            device_map="auto",
        )

        # Initialize reward model
<<<<<<< HEAD
        self.reward_model = EHRSQLRewardModel(
            db_path=self.db_path,
            success_reward=self.reward_success,
            failure_reward=self.reward_failure,
            execution_match_bonus=self.reward_match_bonus,
        )
        self.reward_model.connect()

=======
        try:
            self.reward_model.connect()
        except Exception as e:
            logger.error(f"Failed to connect to database at {self.db_path}: {e}")
            raise RuntimeError(f"Database connection failed during reward model setup: {e}") from e
        
>>>>>>> f961bb1b
        logger.info("Models loaded successfully")

    def setup_trainer(self, dataset):
        """Setup GRPO trainer with dataset."""
        if not self.model or not self.tokenizer:
            raise ValueError("Models not initialized. Call setup_models() first.")

        logger.info("Setting up GRPO trainer")

        # Create GRPO trainer
        self.grpo_trainer = GRPOTrainer(
            config=self.config,
            model=self.model,
            ref_model=self.ref_model,
            tokenizer=self.tokenizer,
            train_dataset=dataset,
        )

        logger.info("GRPO trainer setup complete")

    def parse_sql_response(self, response: str) -> str:
        """Parse SQL response from model output."""
        # Look for SQL code blocks
        pattern = r"```sql\s*(.*?)\s*```"
        sql_blocks = re.findall(pattern, response, re.DOTALL)

        if sql_blocks:
            # Extract the last SQL query and clean it
            sql = sql_blocks[-1].strip()

            # Remove SQL comments (lines starting with --)
            lines = sql.split("\n")
            sql_lines = []
            for line in lines:
                line = line.strip()
                if line and not line.startswith("--"):
                    sql_lines.append(line)

            return "\n".join(sql_lines)

        return response.strip()

    def compute_rewards(
        self, queries: List[str], responses: List[str], target_sqls: List[str]
    ) -> List[float]:
        """Compute rewards for generated responses."""
        rewards = []

        for query, response, target_sql in zip(queries, responses, target_sqls):
            # Parse SQL from response
            predicted_sql = self.parse_sql_response(response)

            # Compute reward using reward model
            reward = self.reward_model.compute_reward(
                predicted_sql=predicted_sql,
                target_sql=target_sql,
                question=query,
            )

            rewards.append(reward)

        return rewards

    def _setup_wandb(self):
        """Setup Weights & Biases logging."""
        try:
            # Initialize wandb
            wandb.init(
                project=self.wandb_project,
                name=self.wandb_run_name,
                config={
                    "model_name": self.model_name,
                    "learning_rate": self.config.learning_rate,
                    "per_device_train_batch_size": self.config.per_device_train_batch_size,
                    "gradient_accumulation_steps": self.config.gradient_accumulation_steps,
                    "num_train_epochs": self.config.num_train_epochs,
                    "max_length": self.config.max_length,
                    "max_prompt_length": self.config.max_prompt_length,
                    "beta": self.config.beta,
                    "reward_success": self.reward_success,
                    "reward_failure": self.reward_failure,
                    "reward_match_bonus": self.reward_match_bonus,
                    "db_path": self.db_path,
                },
            )

            logger.info(f"Initialized Weights & Biases project: {self.wandb_project}")

        except ImportError:
            logger.warning("wandb not installed. Install with: pip install wandb")
            self.use_wandb = False
        except Exception as e:
            logger.error(f"Failed to initialize wandb: {e}")
            self.use_wandb = False

    def _log_training_metrics(self, metrics: Dict[str, float], step: int):
        """Log training metrics to wandb."""
        if self.use_wandb:
            try:
                wandb.log(metrics, step=step)
            except Exception as e:
                logger.warning(f"Failed to log metrics to wandb: {e}")

    def _log_reward_distribution(self, rewards: List[float], step: int):
        """Log reward distribution to wandb."""
        if self.use_wandb and rewards:
            try:
                wandb.log(
                    {
                        "reward/mean": np.mean(rewards),
                        "reward/std": np.std(rewards),
                        "reward/min": np.min(rewards),
                        "reward/max": np.max(rewards),
                        "reward/median": np.median(rewards),
                        "reward/positive_ratio": sum(1 for r in rewards if r > 0)
                        / len(rewards),
                    },
                    step=step,
                )

                # Log reward histogram
                wandb.log({"reward/histogram": wandb.Histogram(rewards)}, step=step)

            except Exception as e:
                logger.warning(f"Failed to log reward distribution to wandb: {e}")

    def train(
        self,
        dataset,
        num_epochs: int = 1,
        save_steps: int = 500,
        eval_steps: int = 500,
        output_dir: str = "./outputs",
    ):
        """Main training loop."""
        if not self.grpo_trainer:
            raise ValueError("Trainer not setup. Call setup_trainer() first.")

        logger.info(f"Starting GRPO training for {num_epochs} epochs")
        logger.info(f"Output directory: {output_dir}")

        # Update config with new parameters
        self.grpo_trainer.args.output_dir = output_dir
        self.grpo_trainer.args.num_train_epochs = num_epochs
        self.grpo_trainer.args.save_steps = save_steps
        self.grpo_trainer.args.eval_steps = eval_steps

        # Start training
        try:
            self.grpo_trainer.train()
            logger.info("Training completed successfully")

            # Save final model
            final_output_dir = f"{output_dir}/final"
            self.grpo_trainer.save_model(final_output_dir)
            logger.info(f"Final model saved to {final_output_dir}")

        except Exception as e:
            logger.error(f"Training failed: {e}")
            raise

        finally:
            # Clean up reward model connection
            if self.reward_model:
                self.reward_model.disconnect()

            # Finish wandb run
            if self.use_wandb:
                try:
                    import wandb

                    wandb.finish()
                except Exception as e:
                    logger.warning(f"Failed to finish wandb run: {e}")

    def generate_response(
        self,
        query: str,
        max_new_tokens: int = 200,
        do_sample: bool = True,
        temperature: float = 0.1,
    ) -> str:
        """Generate SQL response for given query."""
        if not self.model or not self.tokenizer:
            raise ValueError("Models not initialized. Call setup_models() first.")

        # Tokenize input
        inputs = self.tokenizer(
            query,
            return_tensors="pt",
            truncation=True,
            max_length=self.config.max_prompt_length,
        )

        # Move to device
        inputs = {k: v.to(self.model.device) for k, v in inputs.items()}

        # Generate response
        with torch.no_grad():
            outputs = self.model.generate(
                **inputs,
                max_new_tokens=max_new_tokens,
                do_sample=do_sample,
                temperature=temperature,
                pad_token_id=self.tokenizer.eos_token_id,
            )

        # Decode response
        response = self.tokenizer.decode(
            outputs[0][inputs["input_ids"].shape[1] :], skip_special_tokens=True
        )

        return response.strip()<|MERGE_RESOLUTION|>--- conflicted
+++ resolved
@@ -105,23 +105,12 @@
         )
 
         # Initialize reward model
-<<<<<<< HEAD
-        self.reward_model = EHRSQLRewardModel(
-            db_path=self.db_path,
-            success_reward=self.reward_success,
-            failure_reward=self.reward_failure,
-            execution_match_bonus=self.reward_match_bonus,
-        )
-        self.reward_model.connect()
-
-=======
         try:
             self.reward_model.connect()
         except Exception as e:
             logger.error(f"Failed to connect to database at {self.db_path}: {e}")
             raise RuntimeError(f"Database connection failed during reward model setup: {e}") from e
         
->>>>>>> f961bb1b
         logger.info("Models loaded successfully")
 
     def setup_trainer(self, dataset):
